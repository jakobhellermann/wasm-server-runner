use std::collections::HashMap;
use std::net::SocketAddr;

use axum::error_handling::HandleError;
use axum::extract::Path;
use axum::headers::HeaderName;
use axum::http::{HeaderValue, StatusCode};
use axum::response::{Html, IntoResponse, Response};
use axum::routing::{get, get_service};
use axum::Router;
use axum_server::tls_rustls::RustlsConfig;
use axum_server_dual_protocol::ServerExt;
use tower::ServiceBuilder;
use tower_http::compression::CompressionLayer;
use tower_http::services::ServeDir;
use tower_http::set_header::SetResponseHeaderLayer;

use crate::wasm_bindgen::WasmBindgenOutput;
use crate::Result;

fn generate_version() -> String {
    std::iter::repeat_with(fastrand::alphanumeric).take(12).collect()
}

pub struct Options {
    pub title: String,
    pub address: String,
    pub directory: String,
    pub https: bool,
    pub no_module: bool,
}

pub async fn run_server(options: Options, output: WasmBindgenOutput) -> Result<()> {
    let WasmBindgenOutput { js, wasm, snippets, local_modules } = output;

    let middleware_stack = ServiceBuilder::new()
        .layer(CompressionLayer::new())
        .layer(SetResponseHeaderLayer::if_not_present(
            HeaderName::from_static("cross-origin-opener-policy"),
            HeaderValue::from_static("same-origin"),
        ))
        .layer(SetResponseHeaderLayer::if_not_present(
            HeaderName::from_static("cross-origin-embedder-policy"),
            HeaderValue::from_static("require-corp"),
        ))
        .into_inner();

    let version = generate_version();

    // Use a custom `index.html` if the user has one in the serving directory.
    let mut html = match std::fs::read_to_string(
        std::path::Path::new(&options.directory).join("index.html"),
    ) {
        Ok(user_html) => user_html.replace("{{ TITLE }}", &options.title),

        // Fall back to the bundled `index.html`.
        Err(_) => {
            let default_html = include_str!("../static/index.html");

            // Calling `replace` here gives us a `String`, which is what the other branch evaluates
            // to.
            default_html.replace("{{ TITLE }}", &options.title)
        }
    };

    if options.no_module {
        html = html.replace("{{ NO_MODULE }}", "<script src=\"./api/wasm.js\"></script>");
        html = html.replace("{{ MODULE }}", "");
    } else {
        html = html.replace("{{ MODULE }}", "import wasm_bindgen from './api/wasm.js';");
        html = html.replace("{{ NO_MODULE }}", "");
    };

    let serve_dir =
        HandleError::new(get_service(ServeDir::new(options.directory)), internal_server_error);

    let app = Router::new()
        .route("/", get(move || async { Html(html) }))
        .route("/api/wasm.js", get(|| async { WithContentType("application/javascript", js) }))
        .route("/api/wasm.wasm", get(|| async { WithContentType("application/wasm", wasm) }))
        .route("/api/version", get(move || async { version }))
        .route(
            "/api/snippets/*rest",
            get(|Path(path): Path<String>| async move {
                match get_snippet_source(&path, &local_modules, &snippets) {
                    Ok(source) => Ok(WithContentType("application/javascript", source)),
                    Err(e) => {
                        tracing::error!("failed to serve snippet `{path}`: {e}");
                        Err(e)
                    }
                }
            }),
        )
        .fallback_service(serve_dir)
        .layer(middleware_stack);

    let mut address_string = options.address;
    if !address_string.contains(':') {
        address_string +=
            &(":".to_owned() + &pick_port::pick_free_port(1334, 10).unwrap_or(1334).to_string());
    }
    let addr: SocketAddr = address_string.parse().expect("Couldn't parse address");

    if options.https {
        let certificate = rcgen::generate_simple_self_signed([String::from("localhost")])?;
        let config = RustlsConfig::from_der(
            vec![certificate.serialize_der()?],
            certificate.serialize_private_key_der(),
        )
        .await?;

        tracing::info!("starting webserver at https://{}", addr);
        axum_server_dual_protocol::bind_dual_protocol(addr, config)
            .set_upgrade(true)
            .serve(app.into_make_service())
            .await?;
    } else {
        tracing::info!("starting webserver at http://{}", addr);
        axum_server::bind(addr).serve(app.into_make_service()).await?;
    }

    Ok(())
}

fn get_snippet_source(
    path: &str,
    local_modules: &HashMap<String, String>,
    snippets: &HashMap<String, Vec<String>>,
) -> Result<String, &'static str> {
<<<<<<< HEAD
    let path = uri.path().trim_start_matches('/');
=======
>>>>>>> 0ce4cba0
    if let Some(module) = local_modules.get(path) {
        return Ok(module.clone());
    };

    let (snippet, inline_snippet_name) = path.split_once('/').ok_or("invalid snippet path")?;
    let index = inline_snippet_name
        .strip_prefix("inline")
        .and_then(|path| path.strip_suffix(".js"))
        .ok_or("invalid snippet name in path")?;
    let index: usize = index.parse().map_err(|_| "invalid index")?;
    let snippet = snippets.get(snippet).ok_or("invalid snippet name")?.get(index).ok_or("snippet index out of bounds")?;
    Ok(snippet.clone())
}

struct WithContentType<T>(&'static str, T);
impl<T: IntoResponse> IntoResponse for WithContentType<T> {
    fn into_response(self) -> Response {
        let mut response = self.1.into_response();
        response.headers_mut().insert("Content-Type", HeaderValue::from_static(self.0));
        response
    }
}

async fn internal_server_error(error: impl std::fmt::Display) -> impl IntoResponse {
    (StatusCode::INTERNAL_SERVER_ERROR, format!("Unhandled internal error: {}", error))
}

mod pick_port {
    use std::net::{Ipv4Addr, Ipv6Addr, SocketAddrV4, SocketAddrV6, TcpListener, ToSocketAddrs};

    fn test_bind_tcp<A: ToSocketAddrs>(addr: A) -> Option<u16> {
        Some(TcpListener::bind(addr).ok()?.local_addr().ok()?.port())
    }
    fn is_free_tcp(port: u16) -> bool {
        let ipv4 = SocketAddrV4::new(Ipv4Addr::UNSPECIFIED, port);
        let ipv6 = SocketAddrV6::new(Ipv6Addr::UNSPECIFIED, port, 0, 0);

        test_bind_tcp(ipv6).is_some() && test_bind_tcp(ipv4).is_some()
    }

    fn ask_free_tcp_port() -> Option<u16> {
        let ipv4 = SocketAddrV4::new(Ipv4Addr::UNSPECIFIED, 0);
        let ipv6 = SocketAddrV6::new(Ipv6Addr::UNSPECIFIED, 0, 0, 0);
        test_bind_tcp(ipv6).or_else(|| test_bind_tcp(ipv4))
    }

    pub fn pick_free_port(starting_at: u16, try_consecutive: u16) -> Option<u16> {
        (starting_at..=starting_at + try_consecutive)
            .find(|&port| is_free_tcp(port))
            .or_else(ask_free_tcp_port)
    }
}<|MERGE_RESOLUTION|>--- conflicted
+++ resolved
@@ -127,10 +127,6 @@
     local_modules: &HashMap<String, String>,
     snippets: &HashMap<String, Vec<String>>,
 ) -> Result<String, &'static str> {
-<<<<<<< HEAD
-    let path = uri.path().trim_start_matches('/');
-=======
->>>>>>> 0ce4cba0
     if let Some(module) = local_modules.get(path) {
         return Ok(module.clone());
     };
