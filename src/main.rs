use std::path::PathBuf;

use anyhow::{anyhow, ensure};
use tracing::info;
use tracing_subscriber::EnvFilter;

use crate::server::Options;

pub type Result<T, E = anyhow::Error> = std::result::Result<T, E>;

mod server;
mod wasm_bindgen;

fn main() -> Result<(), anyhow::Error> {
    let filter = EnvFilter::try_from_default_env()
        .unwrap_or_else(|_| EnvFilter::new("info,tower_http=debug,walrus=error"));
    tracing_subscriber::fmt::fmt().without_time().with_env_filter(filter).init();

    let title = std::env::var("CARGO_PKG_NAME").unwrap_or_else(|_| "".to_string());
    let address =
        std::env::var("WASM_SERVER_RUNNER_ADDRESS").unwrap_or_else(|_| "127.0.0.1".to_string());
    let directory =
        std::env::var("WASM_SERVER_RUNNER_DIRECTORY").unwrap_or_else(|_| String::from("."));
    let https =
        std::env::var("WASM_SERVER_RUNNER_HTTPS").unwrap_or_else(|_| String::from("0")) == "1";
    let no_module =
        std::env::var("WASM_SERVER_RUNNER_NO_MODULE").unwrap_or_else(|_| String::from("0")) == "1";

    let options = Options { title, address, directory, https, no_module };

    let wasm_file = std::env::args()
        .nth(1)
        .map(PathBuf::from)
        .ok_or_else(|| anyhow!("expected wasm file as argument"))?;

    let is_wasm_file = wasm_file.extension().map_or(false, |e| e == "wasm");
    ensure!(is_wasm_file, "expected to be run with a wasm target");

    let output = wasm_bindgen::generate(&options, &wasm_file)?;

<<<<<<< HEAD
    info!("compressed wasm output is {} in size", pretty_size(output.compressed_wasm.len()));
=======
    info!("uncompressed wasm output is {} large", pretty_size(output.wasm.len()));
>>>>>>> 5eeb8d5a

    let rt = tokio::runtime::Runtime::new()?;
    rt.block_on(server::run_server(options, output))?;

    Ok(())
}

fn pretty_size(size_in_bytes: usize) -> String {
    let size_in_kb = size_in_bytes as f32 / 1024.0;
    if size_in_kb < 1024.0 {
        return format!("{:.2}kb", size_in_kb);
    }

    let size_in_mb = size_in_kb / 1024.0;
    format!("{:.2}mb", size_in_mb)
}<|MERGE_RESOLUTION|>--- conflicted
+++ resolved
@@ -38,11 +38,7 @@
 
     let output = wasm_bindgen::generate(&options, &wasm_file)?;
 
-<<<<<<< HEAD
-    info!("compressed wasm output is {} in size", pretty_size(output.compressed_wasm.len()));
-=======
-    info!("uncompressed wasm output is {} large", pretty_size(output.wasm.len()));
->>>>>>> 5eeb8d5a
+    info!("uncompressed wasm output is {} in size", pretty_size(output.wasm.len()));
 
     let rt = tokio::runtime::Runtime::new()?;
     rt.block_on(server::run_server(options, output))?;
